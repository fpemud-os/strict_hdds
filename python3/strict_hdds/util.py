#!/usr/bin/env python3

# Copyright (c) 2020-2021 Fpemud <fpemud@sina.com>
#
# Permission is hereby granted, free of charge, to any person obtaining a copy
# of this software and associated documentation files (the "Software"), to deal
# in the Software without restriction, including without limitation the rights
# to use, copy, modify, merge, publish, distribute, sublicense, and/or sell
# copies of the Software, and to permit persons to whom the Software is
# furnished to do so, subject to the following conditions:
#
# The above copyright notice and this permission notice shall be included in
# all copies or substantial portions of the Software.
#
# THE SOFTWARE IS PROVIDED "AS IS", WITHOUT WARRANTY OF ANY KIND, EXPRESS OR
# IMPLIED, INCLUDING BUT NOT LIMITED TO THE WARRANTIES OF MERCHANTABILITY,
# FITNESS FOR A PARTICULAR PURPOSE AND NONINFRINGEMENT. IN NO EVENT SHALL THE
# AUTHORS OR COPYRIGHT HOLDERS BE LIABLE FOR ANY CLAIM, DAMAGES OR OTHER
# LIABILITY, WHETHER IN AN ACTION OF CONTRACT, TORT OR OTHERWISE, ARISING FROM,
# OUT OF OR IN CONNECTION WITH THE SOFTWARE OR THE USE OR OTHER DEALINGS IN
# THE SOFTWARE.


import os
import re
import uuid
import time
import stat
import psutil
import crcmod
import parted
import struct
import pathlib
import tempfile
import subprocess


class Util:

    bootDir = "/boot"
    bootDirMntOptList = ["ro", "dmask=022", "fmask=133"]

    swapFilepath = "/var/cache/swap.dat"

    diskPartTableMbr = "mbr"
    diskPartTableGpt = "gpt"

    fsTypeExt4 = "ext4"
    fsTypeFat = "vfat"
    fsTypeBtrfs = "btrfs"
    fsTypeBcachefs = "bcachefs"
    fsTypeSwap = "swap"

    checkItemBasic = "basic"

    @staticmethod
    def keyValueListToDict(keyList, valueList):
        assert len(keyList) == len(valueList)
        ret = dict()
        for i in range(0, len(keyList)):
            ret[keyList[i]] = valueList[i]
        return ret

    @staticmethod
    def anyIn(list1, list2):
        for i in list1:
            if i in list2:
                return True
        return False

    @staticmethod
    def modName2layoutName(modName):
        assert modName.startswith("layout_")
        return modName[len("layout_"):].replace("_", "-")

    @staticmethod
    def layoutName2modName(layoutName):
        return "layout_" + layoutName.replace("-", "_")

    @staticmethod
    def mntGetSubVol(mountPoint):
<<<<<<< HEAD
<<<<<<< HEAD
        pobj = PhysicalDiskMounts.find_entry_by_mount_point(mountPoint)
        for mo in pobj.opts.split(","):
=======
        for mo in PhysicalDiskMounts.find_entry_by_mount_point(mountPoint).mnt_opt_list:
>>>>>>> da89b0c (fix)
=======
        for mo in PhysicalDiskMounts.find_entry_by_mount_point(mountPoint).mnt_opt_list:
>>>>>>> 8c7bb67c
            m = re.fullmatch("subvol=(.+)", mo)
            if m is not None:
                return m.group(1)
        return None

    @staticmethod
    def getPhysicalMemorySizeInGb():
        with open("/proc/meminfo", "r") as f:
            # We return memory size in GB.
            # Since the memory size shown in /proc/meminfo is always a
            # little less than the real size because various sort of
            # reservation, so we do a "+1"
            m = re.search("^MemTotal:\\s+(\\d+)", f.read())
            return int(m.group(1)) // 1024 // 1024 + 1

    @staticmethod
    def cmdCall(cmd, *kargs):
        # call command to execute backstage job
        #
        # scenario 1, process group receives SIGTERM, SIGINT and SIGHUP:
        #   * callee must auto-terminate, and cause no side-effect
        #   * caller must be terminated by signal, not by detecting child-process failure
        # scenario 2, caller receives SIGTERM, SIGINT, SIGHUP:
        #   * caller is terminated by signal, and NOT notify callee
        #   * callee must auto-terminate, and cause no side-effect, after caller is terminated
        # scenario 3, callee receives SIGTERM, SIGINT, SIGHUP:
        #   * caller detects child-process failure and do appopriate treatment

        ret = subprocess.run([cmd] + list(kargs),
                             stdout=subprocess.PIPE, stderr=subprocess.STDOUT,
                             universal_newlines=True)
        if ret.returncode > 128:
            # for scenario 1, caller's signal handler has the oppotunity to get executed during sleep
            time.sleep(1.0)
        if ret.returncode != 0:
            print(ret.stdout)
            ret.check_returncode()
        return ret.stdout.rstrip()

    @staticmethod
    def cmdCallWithRetCode(cmd, *kargs):
        ret = subprocess.run([cmd] + list(kargs),
                             stdout=subprocess.PIPE, stderr=subprocess.STDOUT,
                             universal_newlines=True)
        if ret.returncode > 128:
            time.sleep(1.0)
        return (ret.returncode, ret.stdout.rstrip())

    @staticmethod
    def cmdCallTestSuccess(cmd, *kargs):
        ret = subprocess.run([cmd] + list(kargs),
                             stdout=subprocess.PIPE, stderr=subprocess.STDOUT,
                             universal_newlines=True)
        if ret.returncode > 128:
            time.sleep(1.0)
        return (ret.returncode == 0)

    @staticmethod
    def cmdExec(cmd, *kargs):
        # call command to execute frontend job
        #
        # scenario 1, process group receives SIGTERM, SIGINT and SIGHUP:
        #   * callee must auto-terminate, and cause no side-effect
        #   * caller must be terminate AFTER child-process, and do neccessary finalization
        #   * termination information should be printed by callee, not caller
        # scenario 2, caller receives SIGTERM, SIGINT, SIGHUP:
        #   * caller should terminate callee, wait callee to stop, do neccessary finalization, print termination information, and be terminated by signal
        #   * callee does not need to treat this scenario specially
        # scenario 3, callee receives SIGTERM, SIGINT, SIGHUP:
        #   * caller detects child-process failure and do appopriate treatment
        #   * callee should print termination information

        # FIXME, the above condition is not met, FmUtil.shellExec has the same problem

        ret = subprocess.run([cmd] + list(kargs), universal_newlines=True)
        if ret.returncode > 128:
            time.sleep(1.0)
        ret.check_returncode()

    @staticmethod
    def shellExec(cmd):
        ret = subprocess.run(cmd, shell=True, universal_newlines=True)
        if ret.returncode > 128:
            time.sleep(1.0)
        ret.check_returncode()

    @staticmethod
    def wipeHarddisk(devpath):
        with open(devpath, 'wb') as f:
            f.write(bytearray(1024))

    @staticmethod
    def isHarddiskClean(devpath):
        with open(devpath, 'rb') as f:
            return Util.isBufferAllZero(f.read(1024))

    @staticmethod
    def isBlkDevSsdOrHdd(devPath):
        bn = os.path.basename(devPath)
        with open("/sys/block/%s/queue/rotational" % (bn), "r") as f:
            buf = f.read().strip("\n")
            if buf == "1":
                return False
        return True

    @staticmethod
    def getBlkDevSize(devPath):
        out = Util.cmdCall("blockdev", "--getsz", devPath)
        return int(out) * 512        # unit is byte

    @staticmethod
    def getBlkDevPartitionTableType(devPath):
        if not PartiUtil.isDiskOrParti(devPath):
            devPath = PartiUtil.partiToDisk(devPath)

        ret = Util.cmdCall("blkid", "-o", "export", devPath)
        m = re.search("^PTTYPE=(\\S+)$", ret, re.M)
        if m is not None:
            if m.group(1) == "gpt":
                return Util.diskPartTableGpt
            elif m.group(1) == "dos":
                return Util.diskPartTableMbr
            else:
                return m.group(1)
        else:
            return ""

    @staticmethod
    def getBlkDevFsType(devPath):
        # FIXME: blkid doesn't support bcachefs yet, use file instead
        ret = Util.cmdCall("file", "-sb", devPath)
        if re.search("^bcachefs, UUID=", ret) is not None:
            return "bcachefs"

        # use blkid to get fstype
        ret = Util.cmdCall("blkid", "-o", "export", devPath)
        m = re.search("^TYPE=(\\S+)$", ret, re.M)
        if m is not None:
            return m.group(1).lower()
        else:
            return ""

    @staticmethod
    def getBlkDevCapacity(devPath):
        ret = Util.cmdCall("df", "-BM", devPath)
        m = re.search("%s +(\\d+)M +(\\d+)M +\\d+M", ret, re.M)
        total = int(m.group(1))
        used = int(m.group(2))
        return (total, used)        # unit: MB

    @staticmethod
    def syncBlkDev(devPath1, devPath2, mountPoint1=None, mountPoint2=None):
        if Util.getBlkDevSize(devPath1) != Util.getBlkDevSize(devPath2):
            raise Exception("%s and %s have different size" % (devPath1, devPath2))
        if Util.getBlkDevFsType(devPath1) != Util.getBlkDevFsType(devPath2):
            raise Exception("%s and %s have different filesystem" % (devPath1, devPath2))

        cmd = "rsync -q -a --delete \"%s/\" \"%s\""        # SRC parameter has "/" postfix so that whole directory is synchronized
        if mountPoint1 is not None and mountPoint2 is not None:
            Util.shellExec(cmd % (mountPoint1, mountPoint2))
        elif mountPoint1 is not None and mountPoint2 is None:
            with TmpMount(devPath2) as mp2:
                Util.shellExec(cmd % (mountPoint1, mp2.mountpoint))
        elif mountPoint1 is None and mountPoint2 is not None:
            with TmpMount(devPath1, "ro") as mp1:
                Util.shellExec(cmd % (mp1.mountpoint, mountPoint2))
        else:
            with TmpMount(devPath1, "ro") as mp1:
                with TmpMount(devPath2) as mp2:
                    Util.shellExec(cmd % (mp1.mountpoint, mp2.mountpoint))

    @staticmethod
    def createSwapFile(path):
        Util.cmdCall("dd", "if=/dev/zero", "of=%s" % (path), "bs=%d" % (1024 * 1024), "count=%d" % (Util.getSwapSizeInGb() * 1024))
        Util.cmdCall("chmod", "600", path)
        Util.cmdCall("mkswap", "-f", path)

    @staticmethod
    def isSwapFileOrPartitionBusy(path):
        if os.path.exists("/proc/swaps"):
            for line in pathlib.Path("/proc/swaps").read_text().split("\n")[1:]:
                if line.split(" ")[0] == path:
                    return True
        return False

    @staticmethod
    def getSwapSizeInGb():
        sz = Util.getPhysicalMemorySizeInGb()
        if sz <= 4:
            return sz * 2               # 3GB -> 6GB, 4GB -> 8GB
        else:
            return (sz + 3) // 2 * 2    # 5GB -> 8GB, 6GB -> 8GB, 7GB -> 10GB, 8GB -> 10GB

    @staticmethod
    def getSwapSize():
        return Util.getSwapSizeInGb() * 1024 * 1024 * 1024

    @staticmethod
    def getEspSizeInMb():
        return 512

    @staticmethod
    def getEspSize():
        return Util.getEspSizeInMb() * 1024 * 1024

    @staticmethod
    def initializeDisk(devPath, partitionTableType, partitionInfoList):
        assert partitionTableType in ["mbr", "gpt"]
        assert len(partitionInfoList) >= 1

        if partitionTableType == "mbr":
            partitionTableType = "msdos"

        def _getFreeRegion(disk):
            region = None
            for r in disk.getFreeSpaceRegions():
                if r.length <= disk.device.optimumAlignment.grainSize:
                    continue                                                # ignore alignment gaps
                if region is not None:
                    assert False                                            # there should be only one free region
                region = r
            return region

        def _addPartition(disk, pType, pStart, pEnd):
            region = parted.Geometry(device=disk.device, start=pStart, end=pEnd)
            if pType == "":
                partition = parted.Partition(disk=disk, type=parted.PARTITION_NORMAL, geometry=region)
            elif pType == "esp":
                assert partitionTableType == "gpt"
                partition = parted.Partition(disk=disk,
                                             type=parted.PARTITION_NORMAL,
                                             fs=parted.FileSystem(type="fat32", geometry=region),
                                             geometry=region)
                partition.setFlag(parted.PARTITION_BOOT)
            elif pType in ["bcache", "bcachefs"]:
                assert partitionTableType == "gpt"
                partition = parted.Partition(disk=disk, type=parted.PARTITION_NORMAL, geometry=region)
            elif pType == "swap":
                partition = parted.Partition(disk=disk, type=parted.PARTITION_NORMAL, geometry=region)
                if partitionTableType == "mbr":
                    partition.setFlag(parted.PARTITION_SWAP)
                elif partitionTableType == "gpt":
                    pass            # don't know why, it says gpt partition has no way to setFlag(SWAP)
                else:
                    assert False
            elif pType == "lvm":
                partition = parted.Partition(disk=disk, type=parted.PARTITION_NORMAL, geometry=region)
                partition.setFlag(parted.PARTITION_LVM)
            elif pType == "vfat":
                partition = parted.Partition(disk=disk,
                                             type=parted.PARTITION_NORMAL,
                                             fs=parted.FileSystem(type="fat32", geometry=region),
                                             geometry=region)
            elif pType in ["ext4", "btrfs"]:
                partition = parted.Partition(disk=disk,
                                             type=parted.PARTITION_NORMAL,
                                             fs=parted.FileSystem(type=pType, geometry=region),
                                             geometry=region)
            else:
                assert False
            disk.addPartition(partition=partition,
                              constraint=disk.device.optimalAlignedConstraint)

        def _erasePartitionSignature(devPath, pStart, pEnd):
            # fixme: this implementation is very limited
            with open(devPath, "wb") as f:
                f.seek(pStart * 512)
                if pEnd - pStart + 1 < 32:
                    f.write(bytearray((pEnd - pStart + 1) * 512))
                else:
                    f.write(bytearray(32 * 512))

        # partitionInfoList => preList & postList
        preList = None
        postList = None
        for i in range(0, len(partitionInfoList)):
            pSize, pType = partitionInfoList[i]
            if pSize == "*":
                assert preList is None
                preList = partitionInfoList[:i]
                postList = partitionInfoList[i:]
        if preList is None:
            preList = partitionInfoList
            postList = []

        # delete all partitions
        disk = parted.freshDisk(parted.getDevice(devPath), partitionTableType)

        # process preList
        for pSize, pType in preList:
            region = _getFreeRegion(disk)
            constraint = parted.Constraint(maxGeom=region).intersect(disk.device.optimalAlignedConstraint)
            pStart = constraint.startAlign.alignUp(region, region.start)
            pEnd = constraint.endAlign.alignDown(region, region.end)

            m = re.fullmatch("([0-9]+)(MiB|GiB|TiB)", pSize)
            assert m is not None
            sectorNum = parted.sizeToSectors(int(m.group(1)), m.group(2), disk.device.sectorSize)
            if pEnd < pStart + sectorNum - 1:
                raise Exception("not enough space")

            _addPartition(disk, pType, pStart, pStart + sectorNum - 1)
            _erasePartitionSignature(devPath, pStart, pEnd)

        # process postList
        for pSize, pType in postList:
            region = _getFreeRegion(disk)
            constraint = parted.Constraint(maxGeom=region).intersect(disk.device.optimalAlignedConstraint)
            pStart = constraint.startAlign.alignUp(region, region.start)
            pEnd = constraint.endAlign.alignDown(region, region.end)

            if pSize == "*":
                _addPartition(disk, pType, pStart, pEnd)
                _erasePartitionSignature(devPath, pStart, pEnd)
            else:
                assert False

        # write to disk, notify kernel, block until kernel to pick up this change
        disk.commit()

    @staticmethod
    def toggleEspPartition(devPath, espOrRegular):
        assert isinstance(espOrRegular, bool)

        diskDevPath, partId = PartiUtil.partiToDiskAndPartiId(devPath)

        diskObj = parted.newDisk(parted.getDevice(diskDevPath))
        partObj = diskObj.partitions[partId - 1]
        if espOrRegular:
            partObj.setFlag(parted.PARTITION_BOOT)
        else:
            partObj.unsetFlag(parted.PARTITION_BOOT)
        diskObj.commit()

    @staticmethod
    def isBufferAllZero(buf):
        for b in buf:
            if b != 0:
                return False
        return True

    @staticmethod
    def getDevPathListForFixedDisk():
        ret = []
        for line in Util.cmdCall("lsblk", "-o", "NAME,TYPE", "-n").split("\n"):
            m = re.fullmatch("(\\S+)\\s+(\\S+)", line)
            if m is None:
                continue
            if m.group(2) != "disk":
                continue
            if re.search("/usb[0-9]+/", os.path.realpath("/sys/block/%s/device" % (m.group(1)))) is not None:      # USB device
                continue
            ret.append("/dev/" + m.group(1))
        return ret

    @staticmethod
    def getDevPathListForFixedSsdAndHdd():
        return Util.getSsdAndHddListFromFixedDiskList(Util.getDevPathListForFixedDisk())

    @staticmethod
    def splitSsdAndHddFromFixedDiskDevPathList(diskList):
        ssdList = []
        hddList = []
        for devpath in diskList:
            if Util.isBlkDevSsdOrHdd(devpath):
                ssdList.append(devpath)
            else:
                hddList.append(devpath)
        return (ssdList, hddList)

    @staticmethod
    def swapDeviceIsBusy(path):
        buf = pathlib.Path(path).read_text()
        for line in buf.split("\n")[1:]:
            if line.startswith(path + " "):
                return True
        return False


class PartiUtil:

    @staticmethod
    def isDiskOrParti(devPath):
        if re.fullmatch("/dev/sd[a-z]", devPath) is not None:
            return True
        if re.fullmatch("(/dev/sd[a-z])([0-9]+)", devPath) is not None:
            return False
        if re.fullmatch("/dev/xvd[a-z]", devPath) is not None:
            return True
        if re.fullmatch("(/dev/xvd[a-z])([0-9]+)", devPath) is not None:
            return False
        if re.fullmatch("/dev/vd[a-z]", devPath) is not None:
            return True
        if re.fullmatch("(/dev/vd[a-z])([0-9]+)", devPath) is not None:
            return False
        if re.fullmatch("/dev/nvme[0-9]+n[0-9]+", devPath) is not None:
            return True
        if re.fullmatch("(/dev/nvme[0-9]+n[0-9]+)p([0-9]+)", devPath) is not None:
            return False
        assert False

    @staticmethod
    def partiToDiskAndPartiId(partitionDevPath):
        m = re.fullmatch("(/dev/sd[a-z])([0-9]+)", partitionDevPath)
        if m is not None:
            return (m.group(1), int(m.group(2)))
        m = re.fullmatch("(/dev/xvd[a-z])([0-9]+)", partitionDevPath)
        if m is not None:
            return (m.group(1), int(m.group(2)))
        m = re.fullmatch("(/dev/vd[a-z])([0-9]+)", partitionDevPath)
        if m is not None:
            return (m.group(1), int(m.group(2)))
        m = re.fullmatch("(/dev/nvme[0-9]+n[0-9]+)p([0-9]+)", partitionDevPath)
        if m is not None:
            return (m.group(1), int(m.group(2)))
        assert False

    @staticmethod
    def partiToDisk(partitionDevPath):
        return PartiUtil.partiToDiskAndPartiId(partitionDevPath)[0]

    @staticmethod
    def diskToParti(diskDevPath, partitionId):
        m = re.fullmatch("/dev/sd[a-z]", diskDevPath)
        if m is not None:
            return diskDevPath + str(partitionId)
        m = re.fullmatch("/dev/xvd[a-z]", diskDevPath)
        if m is not None:
            return diskDevPath + str(partitionId)
        m = re.fullmatch("/dev/vd[a-z]", diskDevPath)
        if m is not None:
            return diskDevPath + str(partitionId)
        m = re.fullmatch("/dev/nvme[0-9]+n[0-9]+", diskDevPath)
        if m is not None:
            return diskDevPath + "p" + str(partitionId)
        assert False

    @staticmethod
    def diskHasParti(diskDevPath, partitionId):
        partiDevPath = PartiUtil.diskToParti(diskDevPath, partitionId)
        return os.path.exists(partiDevPath)

    @staticmethod
    def diskHasMoreParti(diskDevPath, partitionId):
        for fn in os.listdir("/dev"):
            m = re.fullmatch(os.path.basename(diskDevPath) + "([0-9]+)", fn)
            if m is not None and int(m.group(1)) > partitionId:
                return True
        return False

    @staticmethod
    def partiExists(partitionDevPath):
        return os.path.exists(partitionDevPath)


class MbrUtil:

    @staticmethod
    def hasBootCode(devPath):
        with open(devPath, "rb") as f:
            return not Util.isBufferAllZero(f.read(440))

    @staticmethod
    def wipeBootCode(devPath):
        pass
        # with open(devPath, "wb") as f:
        #     f.write(bytearray(440))


class GptUtil:

    @staticmethod
    def newGuid(guidStr):
        assert len(guidStr) == 36
        assert guidStr[8] == "-" and guidStr[13] == "-" and guidStr[18] == "-" and guidStr[23] == "-"

        # struct gpt_guid {
        #     uint32_t   time_low;
        #     uint16_t   time_mid;
        #     uint16_t   time_hi_and_version;
        #     uint8_t    clock_seq_hi;
        #     uint8_t    clock_seq_low;
        #     uint8_t    node[6];
        # };
        gptGuidFmt = "IHHBB6s"
        assert struct.calcsize(gptGuidFmt) == 16

        guidStr = guidStr.replace("-", "")

        # really obscure behavior of python3
        # see http://stackoverflow.com/questions/1463306/how-does-exec-work-with-locals
        ldict = {}
        exec("n1 = 0x" + guidStr[0:8], globals(), ldict)
        exec("n2 = 0x" + guidStr[8:12], globals(), ldict)
        exec("n3 = 0x" + guidStr[12:16], globals(), ldict)
        exec("n4 = 0x" + guidStr[16:18], globals(), ldict)
        exec("n5 = 0x" + guidStr[18:20], globals(), ldict)
        exec("n6 = bytearray()", globals(), ldict)
        for i in range(0, 6):
            exec("n6.append(0x" + guidStr[20 + i * 2:20 + (i + 1) * 2] + ")", globals(), ldict)

        return struct.pack(gptGuidFmt, ldict["n1"], ldict["n2"], ldict["n3"], ldict["n4"], ldict["n5"], ldict["n6"])

    @staticmethod
    def isEspPartition(devPath):
        # struct mbr_partition_record {
        #     uint8_t  boot_indicator;
        #     uint8_t  start_head;
        #     uint8_t  start_sector;
        #     uint8_t  start_track;
        #     uint8_t  os_type;
        #     uint8_t  end_head;
        #     uint8_t  end_sector;
        #     uint8_t  end_track;
        #     uint32_t starting_lba;
        #     uint32_t size_in_lba;
        # };
        mbrPartitionRecordFmt = "8BII"
        assert struct.calcsize(mbrPartitionRecordFmt) == 16

        # struct mbr_header {
        #     uint8_t                     boot_code[440];
        #     uint32_t                    unique_mbr_signature;
        #     uint16_t                    unknown;
        #     struct mbr_partition_record partition_record[4];
        #     uint16_t                    signature;
        # };
        mbrHeaderFmt = "440sIH%dsH" % (struct.calcsize(mbrPartitionRecordFmt) * 4)
        assert struct.calcsize(mbrHeaderFmt) == 512

        # struct gpt_entry {
        #     struct gpt_guid type;
        #     struct gpt_guid partition_guid;
        #     uint64_t        lba_start;
        #     uint64_t        lba_end;
        #     uint64_t        attrs;
        #     uint16_t        name[GPT_PART_NAME_LEN];
        # };
        gptEntryFmt = "16s16sQQQ36H"
        assert struct.calcsize(gptEntryFmt) == 128

        # struct gpt_header {
        #     uint64_t            signature;
        #     uint32_t            revision;
        #     uint32_t            size;
        #     uint32_t            crc32;
        #     uint32_t            reserved1;
        #     uint64_t            my_lba;
        #     uint64_t            alternative_lba;
        #     uint64_t            first_usable_lba;
        #     uint64_t            last_usable_lba;
        #     struct gpt_guid     disk_guid;
        #     uint64_t            partition_entry_lba;
        #     uint32_t            npartition_entries;
        #     uint32_t            sizeof_partition_entry;
        #     uint32_t            partition_entry_array_crc32;
        #     uint8_t             reserved2[512 - 92];
        # };
        gptHeaderFmt = "QIIIIQQQQ16sQIII420s"
        assert struct.calcsize(gptHeaderFmt) == 512

        # do checking
        diskDevPath, partId = PartiUtil.partiToDiskAndPartiId(devPath)
        with open(diskDevPath, "rb") as f:
            # get protective MBR
            mbrHeader = struct.unpack(mbrHeaderFmt, f.read(struct.calcsize(mbrHeaderFmt)))

            # check protective MBR header
            if mbrHeader[4] != 0xAA55:
                return False

            # check protective MBR partition entry
            found = False
            for i in range(0, 4):
                pRec = struct.unpack_from(mbrPartitionRecordFmt, mbrHeader[3], struct.calcsize(mbrPartitionRecordFmt) * i)
                if pRec[4] == 0xEE:
                    found = True
            if not found:
                return False

            # get the specified GPT partition entry
            gptHeader = struct.unpack(gptHeaderFmt, f.read(struct.calcsize(gptHeaderFmt)))
            f.seek(gptHeader[10] * 512 + struct.calcsize(gptEntryFmt) * (partId - 1))
            partEntry = struct.unpack(gptEntryFmt, f.read(struct.calcsize(gptEntryFmt)))

            # check partition GUID
            if partEntry[0] != GptUtil.newGuid("C12A7328-F81F-11D2-BA4B-00A0C93EC93B"):
                return False

        return True


class BcacheUtil:

    @staticmethod
    def getBcacheDevFromDevPath(bcacheDevPath):
        m = re.fullmatch("/dev/(bcache[0-9]+)", bcacheDevPath)
        if m is not None:
            return m.group(1)
        else:
            return None

    @staticmethod
    def makeDevice(devPath, backingDeviceOrCacheDevice, blockSize=None, bucketSize=None, dataOffset=None):
        assert isinstance(backingDeviceOrCacheDevice, bool)
        assert blockSize is None or (isinstance(blockSize, int) and blockSize > 0)
        assert bucketSize is None or (isinstance(bucketSize, int) and bucketSize > 0)
        assert dataOffset is None or (isinstance(dataOffset, int) and dataOffset > 0)

        #######################################################################
        # code from bcache-tools-1.0.8
        #######################################################################
        # struct cache_sb {
        #     uint64_t        csum;
        #     uint64_t        offset;    /* sector where this sb was written */
        #     uint64_t        version;
        #     uint8_t         magic[16];
        #     uint8_t         uuid[16];
        #     union {
        #         uint8_t     set_uuid[16];
        #         uint64_t    set_magic;
        #     };
        #     uint8_t         label[SB_LABEL_SIZE];
        #     uint64_t        flags;
        #     uint64_t        seq;
        #     uint64_t        pad[8];
        #     union {
        #         struct {
        #             /* Cache devices */
        #             uint64_t    nbuckets;      /* device size */
        #             uint16_t    block_size;    /* sectors */
        #             uint16_t    bucket_size;   /* sectors */
        #             uint16_t    nr_in_set;
        #             uint16_t    nr_this_dev;
        #         };
        #         struct {
        #             /* Backing devices */
        #             uint64_t    data_offset;
        #             /*
        #             * block_size from the cache device section is still used by
        #             * backing devices, so don't add anything here until we fix
        #             * things to not need it for backing devices anymore
        #             */
        #         };
        #     };
        #     uint32_t        last_mount;        /* time_t */
        #     uint16_t        first_bucket;
        #     union {
        #         uint16_t    njournal_buckets;
        #         uint16_t    keys;
        #     };
        #     uint64_t        d[SB_JOURNAL_BUCKETS];    /* journal buckets */
        # };
        bcacheSbFmt = "QQQ16B16B16B32BQQ8QQHHHHIHH"     # without cache_sb.d

        bcacheSbMagic = [0xc6, 0x85, 0x73, 0xf6, 0x4e, 0x1a, 0x45, 0xca,
                         0x82, 0x65, 0xf5, 0x7f, 0x48, 0xba, 0x6d, 0x81]

        if blockSize is None:
            st = os.stat(devPath)
            if stat.S_ISBLK(st.st_mode):
                out = Util.cmdCall("blockdev", "--getss", devPath)
                blockSize = int(out) // 512
            else:
                blockSize = st.st_blksize // 512

        if bucketSize is None:
            bucketSize = 1024
        if bucketSize < blockSize:
            raise Exception("bucket size (%d) cannot be smaller than block size (%d)", bucketSize, blockSize)

        devUuid = uuid.uuid4()
        setUuid = uuid.uuid4()

        bcacheSb = bytearray(struct.calcsize(bcacheSbFmt))
        offset_content = None
        offset_version = None

        # cache_sb.csum
        p = struct.calcsize("Q")
        offset_content = p

        # cache_sb.offset
        value = 8               # SB_SECTOR
        struct.pack_into("Q", bcacheSb, p, value)
        p += struct.calcsize("Q")

        # cache_sb.version
        if backingDeviceOrCacheDevice:
            value = 1           # BCACHE_SB_VERSION_BDEV
        else:
            value = 0           # BCACHE_SB_VERSION_CDEV
        offset_version = p
        struct.pack_into("Q", bcacheSb, p, value)
        p += struct.calcsize("Q")

        # cache_sb.magic
        struct.pack_into("16B", bcacheSb, p, *bcacheSbMagic)
        p += struct.calcsize("16B")

        # cache_sb.uuid
        struct.pack_into("16B", bcacheSb, p, *devUuid.bytes)
        p += struct.calcsize("16B")

        # cache_sb.set_uuid
        struct.pack_into("16B", bcacheSb, p, *setUuid.bytes)
        p += struct.calcsize("16B")

        # cache_sb.label
        p += struct.calcsize("32B")

        # cache_sb.flags
        if backingDeviceOrCacheDevice:
            value = 0x01                        # CACHE_MODE_WRITEBACK
        else:
            value = 0x00
        struct.pack_into("Q", bcacheSb, p, value)
        p += struct.calcsize("Q")

        # cache_sb.seq
        p += struct.calcsize("Q")

        # cache_sb.pad
        p += struct.calcsize("8Q")

        if backingDeviceOrCacheDevice:
            if dataOffset is not None:
                # modify cache_sb.version
                value = 4                       # BCACHE_SB_VERSION_BDEV_WITH_OFFSET
                struct.pack_into("Q", bcacheSb, offset_version, value)

                # cache_sb.data_offset
                struct.pack_into("Q", bcacheSb, p, dataOffset)
                p += struct.calcsize("Q")
            else:
                # cache_sb.data_offset
                p += struct.calcsize("Q")
        else:
            # cache_sb.nbuckets
            value = Util.getBlkDevSize(devPath) // 512 // bucketSize
            if value < 0x80:
                raise Exception("not enough buckets: %d, need %d", value, 0x80)
            struct.pack_into("Q", bcacheSb, p, value)
            p += struct.calcsize("Q")

        # cache_sb.block_size
        struct.pack_into("H", bcacheSb, p, blockSize)
        p += struct.calcsize("H")

        # cache_sb.bucket_size
        struct.pack_into("H", bcacheSb, p, bucketSize)
        p += struct.calcsize("H")

        # cache_sb.nr_in_set
        if not backingDeviceOrCacheDevice:
            value = 1
            struct.pack_into("H", bcacheSb, p, value)
            p += struct.calcsize("H")

        # cache_sb.nr_this_dev
        p += struct.calcsize("H")

        # cache_sb.last_mount
        p += struct.calcsize("I")

        # cache_sb.first_bucket
        value = (23 // bucketSize) + 1
        struct.pack_into("H", bcacheSb, p, value)
        p += struct.calcsize("H")

        # cache_sb.csum
        crc64 = crcmod.predefined.Crc("crc-64-we")
        crc64.update(bcacheSb[offset_content:])
        struct.pack_into("Q", bcacheSb, 0, crc64.crcValue)

        with open(devPath, "r+b") as f:
            f.write(bytearray(8 * 512))
            f.write(bcacheSb)
            f.write(bytearray(256 * 8))         # cacbe_sb.d

    @staticmethod
    def isBackingDevice(devPath):
        return BcacheUtil._isBackingDeviceOrCachDevice(devPath, True)

    @staticmethod
    def isCacheDevice(devPath):
        return BcacheUtil._isBackingDeviceOrCachDevice(devPath, False)

    @staticmethod
    def registerBackingDevice(devPath):
        with open("/sys/fs/bcache/register_quiet", "w") as f:
            f.write(devPath)

    @staticmethod
    def registerCacheDevice(devPath):
        with open("/sys/fs/bcache/register_quiet", "w") as f:
            f.write(devPath)

    @staticmethod
    def makeAndRegisterBackingDevice(devPath):
        BcacheUtil.makeDevice(devPath, True)
        BcacheUtil.registerBackingDevice(devPath)

    @staticmethod
    def makeAndRegisterCacheDevice(devPath):
        BcacheUtil.makeDevice(devPath, False)
        BcacheUtil.registerCacheDevice(devPath)

    @staticmethod
    def attachCacheDevice(backingDevPathList, cacheDevPath):
        if len(backingDevPathList) > 0:
            setUuid = BcacheUtil.getSetUuid(cacheDevPath)
            for backingDevPath in backingDevPathList:
                with open("/sys/block/%s/bcache/attach" % (os.path.basename(backingDevPath)), "w") as f:
                    f.write(str(setUuid))

    @staticmethod
    def stopBackingDevice(devPath):
        with open("/sys/block/%s/bcache/stop" % (os.path.basename(devPath)), "w") as f:
            f.write("1")

    @staticmethod
    def unregisterCacheDevice(devPath):
        setUuid = BcacheUtil.getSetUuid(devPath)
        with open("/sys/fs/bcache/%s/unregister" % (setUuid), "w") as f:
            f.write(devPath)

    @staticmethod
    def getSetUuid(devPath):
        # see C struct definition in makeDevice()
        bcacheSbSetUuidPreFmt = "QQQ16B16B"
        bcacheSbSetUuidFmt = "16B"

        assert BcacheUtil.isCacheDevice(devPath)

        with open(devPath, "rb") as f:
            f.seek(8 * 512 + struct.calcsize(bcacheSbSetUuidPreFmt))
            buf = f.read(struct.calcsize(bcacheSbSetUuidFmt))
            return str(uuid.UUID(bytes=buf))

    @staticmethod
    def getMode(devPath):
        assert re.fullmatch("/dev/bcache[0-9]+", devPath)
        buf = pathlib.Path(os.path.join("/sys", "block", os.path.basename(devPath), "bcache", "cache_mode")).read_text()
        mode = re.search("\\[(.*)\\]", buf).group(1)
        assert mode in ["writethrough", "writeback"]
        return mode

    @staticmethod
    def setMode(devPath, mode):
        assert re.fullmatch("/dev/bcache[0-9]+", devPath)
        assert mode in ["writethrough", "writeback"]
        with open(os.path.join("/sys", "block", os.path.basename(devPath), "bcache", "cache_mode"), "w") as f:
            f.write(mode)

    @staticmethod
    def getSlaveDevPathList(bcacheDevPath):
        """Last element in the returned list is the backing device, others are cache device"""

        retList = []

        slavePath = "/sys/block/" + os.path.basename(bcacheDevPath) + "/slaves"
        for slaveDev in os.listdir(slavePath):
            retList.append(os.path.join("/dev", slaveDev))

        bcachePath = os.path.realpath("/sys/block/" + os.path.basename(bcacheDevPath) + "/bcache")
        backingDev = os.path.basename(os.path.dirname(bcachePath))
        backingDevPath = os.path.join("/dev", backingDev)

        retList.remove(backingDevPath)
        retList.append(backingDevPath)
        return retList

    @staticmethod
    def scanAndRegisterAll():
        # FIXME

        ret = []
        for fn in os.listdir("/dev"):
            if re.fullmatch("bcache[0-9]+", fn) is not None:
                ret.append(os.path.join("/dev", fn))
        return ret

    @staticmethod
    def _isBackingDeviceOrCachDevice(devPath, backingDeviceOrCacheDevice):
        # see C struct definition in makeDevice()
        bcacheSbMagicPreFmt = "QQQ"
        bcacheSbMagicFmt = "16B"
        bcacheSbVersionPreFmt = "QQ"
        bcacheSbVersionFmt = "Q"

        bcacheSbMagic = [0xc6, 0x85, 0x73, 0xf6, 0x4e, 0x1a, 0x45, 0xca,
                         0x82, 0x65, 0xf5, 0x7f, 0x48, 0xba, 0x6d, 0x81]
        if backingDeviceOrCacheDevice:
            versionValueList = [
                1,           # BCACHE_SB_VERSION_BDEV
                4,           # BCACHE_SB_VERSION_BDEV_WITH_OFFSET
            ]
        else:
            versionValueList = [
                0,           # BCACHE_SB_VERSION_CDEV
                3,           # BCACHE_SB_VERSION_CDEV_WITH_UUID
            ]

        with open(devPath, "rb") as f:
            f.seek(8 * 512 + struct.calcsize(bcacheSbMagicPreFmt))
            buf = f.read(struct.calcsize(bcacheSbMagicFmt))
            if list(buf) != bcacheSbMagic:
                return False

            f.seek(8 * 512 + struct.calcsize(bcacheSbVersionPreFmt))
            buf = f.read(struct.calcsize(bcacheSbVersionFmt))
            value = struct.unpack(bcacheSbVersionFmt, buf)[0]
            if value not in versionValueList:
                return False

            return True


class BcachefsUtil:

    @staticmethod
    def getSlaveSsdDevPatListAndHddDevPathList(rootDevList):
        ssdList = []
        hddList = []
        for devPath in rootDevList:
            # FIXME: should detect which bcache group devPath belongs to
            devPath = PartiUtil.partiToDisk(devPath)
            if Util.isBlkDevSsdOrHdd(devPath):
                ssdList.append(devPath)
            else:
                hddList.append(devPath)
        return (ssdList, hddList)

    @staticmethod
    def createBcachefs(ssdList, hddList):
        assert len(hddList) > 0

        cmdList = ["bcachefs", "format"]
        if len(ssdList) > 0:
            cmdList.append("--group=ssd")
            cmdList += ssdList
        if True:
            cmdList.append("--group=hdd")
            cmdList += hddList
        cmdList += ["--data_replicas=1", "--metadata_replicas=1", "--foreground_target=ssd", "--background_target=hdd", "--promote_target=ssd"]

        Util.cmdCall(*cmdList)

    @staticmethod
    def addSsdToBcachefs(ssd, mountPoint):
        cmdList = ["bcachefs", "device", "add", "--group=ssd", mountPoint, ssd]
        Util.cmdCall(*cmdList)

    @staticmethod
    def addHddToBcachefs(hdd, mountPoint):
        cmdList = ["bcachefs", "device", "add", "--group=hdd", mountPoint, hdd]
        Util.cmdCall(*cmdList)

    @staticmethod
    def removeDevice(disk, mountPoint):
        # FIXME
        assert False


class BtrfsUtil:

    @staticmethod
    def getSlaveDevPathList(mountPoint):
        ret = []
        out = Util.cmdCall("btrfs", "filesystem", "show", mountPoint)
        for m in re.finditer("path (\\S+)", out, re.M):
            ret.append(m.group(1))
        return ret

    @staticmethod
    def addDiskToBtrfs(disk, mountPoint):
        with open(disk, "wb") as f:
            for i in range(0, 1024):
                f.write(bytearray(4096))            # we found -f is not enough for robustly adding disk
        Util.cmdCall("btrfs", "device", "add", "-f", disk, mountPoint)


class LvmUtil:

    vgName = "hdd"

    rootLvName = "root"
    rootLvDevPath = "/dev/mapper/hdd.root"

    swapLvName = "swap"
    swapLvDevPath = "/dev/mapper/hdd.swap"

    class Error(Exception):
        pass

    @classmethod
    def getSlaveDevPathList(cls, vgName):
        ret = []
        out = Util.cmdCall("lvm", "pvdisplay", "-c")
        for m in re.finditer("^\\s*(\\S+):%s:.*" % (vgName), out, re.M):
            if m.group(1) == "[unknown]":
                raise cls.Error("volume group %s not fully loaded" % (vgName))
            ret.append(m.group(1))
        return ret

    @staticmethod
    def addPvToVg(pvDevPath, vgName, mayCreate=False):
        Util.cmdCall("lvm", "pvcreate", pvDevPath)
        if mayCreate and not Util.cmdCallTestSuccess("lvm", "vgdisplay", vgName):
            Util.cmdCall("lvm", "vgcreate", vgName, pvDevPath)
        else:
            Util.cmdCall("lvm", "vgextend", vgName, pvDevPath)

    @classmethod
    def removePvFromVg(cls, pvDevPath, vgName):
        rc, out = Util.cmdCallWithRetCode("lvm", "pvmove", pvDevPath)
        if rc != 5:
            raise cls.Error("failed")

        if pvDevPath in LvmUtil.getSlaveDevPathList(vgName):
            Util.cmdCall("lvm", "vgreduce", vgName, pvDevPath)

    @staticmethod
    def createLvWithDefaultSize(vgName, lvName):
        out = Util.cmdCall("lvm", "vgdisplay", "-c", vgName)
        freePe = int(out.split(":")[15])
        Util.cmdCall("lvm", "lvcreate", "-l", "%d" % (freePe // 2), "-n", lvName, vgName)

    @staticmethod
    def activateAll():
        Util.cmdCall("lvm", "vgchange", "-ay")

    @staticmethod
    def getVgList():
        out = Util.cmdCall("lvm", "vgdisplay", "-s")
        return [x for x in out.split("\n") if x != ""]

    @staticmethod
    def autoExtendLv(lvDevPath):
        total, used = Util.getBlkDevCapacity(lvDevPath)
        if used / total < 0.9:
            return
        added = int(used / 0.7) - total
        added = (added // 1024 + 1) * 1024      # change unit from MB to GB
        Util.cmdCall("lvm", "lvextend", "-L+%dG" % (added), lvDevPath)


class PhysicalDiskMounts:

    """This class is a better psutil.disk_partitions()"""

    class Entry:

        def __init__(self, p):
            self._p = p

        @property
        def device(self):
            return self._p.device

        @property
        def mountpoint(self):
            return self._p.mountpoint

        @property
        def fstype(self):
            return self._p.fstype

        @property
        def opts(self):
            return self._p.opts

        @property
        def mnt_opt_list(self):
            return self._p.opts.split(",")

        def __repr__(self):
            return "<%s %r>" % (self.__class__.__name__, self.__dict__)

    class NotFoundError(Exception):
        pass

    @classmethod
    def get_entries(cls):
        return [cls.Entry(p) for p in psutil.disk_partitions()]

    @classmethod
    def find_root_entry(cls):
        ret = cls.find_entry_by_mount_point("/")
        if ret is None:
            raise cls.NotFoundError("no rootfs mount point")
        else:
            return ret

    @classmethod
    def find_entry_by_mount_point(cls, mount_point_path):
        for p in psutil.disk_partitions():
            if p.mountpoint == mount_point_path:
                return cls.Entry(p)
        return None


class TmpMount:

    def __init__(self, path, options=None):
        self._path = path
        self._tmppath = tempfile.mkdtemp()

        try:
            cmd = ["mount"]
            if options is not None:
                cmd.append("-o")
                cmd.append(options)
            cmd.append(self._path)
            cmd.append(self._tmppath)
            subprocess.run(cmd, check=True, universal_newlines=True)
        except BaseException:
            os.rmdir(self._tmppath)
            raise

    def __enter__(self):
        return self

    def __exit__(self, type, value, traceback):
        self.close()

    @property
    def mountpoint(self):
        return self._tmppath

    def close(self):
        subprocess.run(["umount", self._tmppath], check=True, universal_newlines=True)
        os.rmdir(self._tmppath)<|MERGE_RESOLUTION|>--- conflicted
+++ resolved
@@ -79,16 +79,7 @@
 
     @staticmethod
     def mntGetSubVol(mountPoint):
-<<<<<<< HEAD
-<<<<<<< HEAD
-        pobj = PhysicalDiskMounts.find_entry_by_mount_point(mountPoint)
-        for mo in pobj.opts.split(","):
-=======
         for mo in PhysicalDiskMounts.find_entry_by_mount_point(mountPoint).mnt_opt_list:
->>>>>>> da89b0c (fix)
-=======
-        for mo in PhysicalDiskMounts.find_entry_by_mount_point(mountPoint).mnt_opt_list:
->>>>>>> 8c7bb67c
             m = re.fullmatch("subvol=(.+)", mo)
             if m is not None:
                 return m.group(1)
